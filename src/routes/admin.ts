import { Router } from 'express';
import { z } from 'zod';
import { adminAuth } from '../middleware/adminAuth';
import {
  createProject,
  deleteProject,
  deleteSurvey,
  listAdminProjectResponses,
  listAdminProjects,
  updateProjectName,
  updateSurveyAnswers,
} from '../db';
import { config } from '../config';

const router = Router();

router.get('/debug-token', (_req, res) => {
  if (!config.allowInsecureInitData) {
    res.status(404).json({ error: 'Not found' });
    return;
  }

  if (!config.adminToken) {
    res.status(503).json({ error: 'Admin token is not configured' });
    return;
  }

  res.json({ token: config.adminToken });
});

router.use(adminAuth);

<<<<<<< HEAD
router.get('/projects', async (_req, res) => {
  try {
    const projects = await listAdminProjects();
    res.json({ projects });
  } catch (error) {
    res.status(500).json({ error: (error as Error).message });
  }
});

const createProjectSchema = z.object({
  name: z.string().min(2).max(120),
=======
const createProjectSchema = z.object({
  name: z.string().min(2).max(120),
});

const projectNameSchema = z.object({
  name: z.string().min(2).max(120),
});

router.get('/projects', async (_req, res) => {
  const projects = await listAdminProjects();
  res.json({ projects });
>>>>>>> 847eb5ce
});

router.post('/projects', async (req, res) => {
  const parseResult = createProjectSchema.safeParse(req.body);
  if (!parseResult.success) {
    res.status(400).json({ error: 'Invalid project payload', details: parseResult.error.flatten() });
    return;
  }

  const created = await createProject(parseResult.data.name);
  const stats = (await listAdminProjects()).find((project) => project.id === created.id);

  res.status(201).json({
    project:
      stats ?? {
        ...created,
        uniqueRespondents: 0,
        averages: {
          projectRecommendation: null,
          managerEffectiveness: null,
          teamComfort: null,
          processOrganization: null,
        },
        contributionBreakdown: { yes: 0, partial: 0, no: 0 },
      },
  });
});

router.patch('/projects/:id', async (req, res) => {
  const idResult = idSchema.safeParse(Number(req.params.id));
  if (!idResult.success) {
    res.status(400).json({ error: 'Invalid project id' });
    return;
  }

  const parseResult = projectNameSchema.safeParse(req.body);
  if (!parseResult.success) {
    res.status(400).json({ error: 'Invalid project payload', details: parseResult.error.flatten() });
    return;
  }

  const updatedSummary = await updateProjectName(idResult.data, parseResult.data.name);
  if (!updatedSummary) {
    res.status(404).json({ error: 'Project not found' });
    return;
  }

  const stats = (await listAdminProjects()).find((project) => project.id === updatedSummary.id);

  res.json({
    project:
      stats ?? {
        ...updatedSummary,
        uniqueRespondents: 0,
        averages: {
          projectRecommendation: null,
          managerEffectiveness: null,
          teamComfort: null,
          processOrganization: null,
        },
        contributionBreakdown: { yes: 0, partial: 0, no: 0 },
      },
  });
});

router.delete('/projects/:id', async (req, res) => {
  const idResult = idSchema.safeParse(Number(req.params.id));
  if (!idResult.success) {
    res.status(400).json({ error: 'Invalid project id' });
    return;
  }

  await deleteProject(idResult.data);
  res.status(204).end();
});

const surveyUpdateSchema = z.object({
  projectRecommendation: z.number().int().min(0).max(10).optional(),
  managerEffectiveness: z.number().int().min(0).max(10).optional(),
  teamComfort: z.number().int().min(0).max(10).optional(),
  processOrganization: z.number().int().min(0).max(10).optional(),
  projectImprovement: z.string().max(4000).optional(),
  managerImprovement: z.string().max(4000).optional(),
  teamImprovement: z.string().max(4000).optional(),
  processObstacles: z.string().max(4000).optional(),
  contributionValued: z.enum(['yes', 'no', 'partial']).optional(),
  improvementIdeas: z.string().max(4000).optional(),
});

router.patch('/surveys/:id', async (req, res) => {
  const idResult = idSchema.safeParse(Number(req.params.id));
  if (!idResult.success) {
    res.status(400).json({ error: 'Invalid survey id' });
    return;
  }

  const parseResult = surveyUpdateSchema.safeParse(req.body);
  if (!parseResult.success) {
    res.status(400).json({ error: 'Invalid survey payload', details: parseResult.error.flatten() });
    return;
  }

  const updated = await updateSurveyAnswers(idResult.data, parseResult.data);
  if (!updated) {
    res.status(404).json({ error: 'Survey not found' });
    return;
  }

  res.json({ survey: updated });
});

router.delete('/surveys/:id', async (req, res) => {
  const idResult = idSchema.safeParse(Number(req.params.id));
  if (!idResult.success) {
    res.status(400).json({ error: 'Invalid survey id' });
    return;
  }

  await deleteSurvey(idResult.data);
  res.status(204).end();
});

const idSchema = z.number().int().positive();
const projectNameSchema = z.object({
  name: z.string().min(2).max(120),
});

router.post('/projects', async (req, res) => {
  const parseResult = createProjectSchema.safeParse(req.body);
  if (!parseResult.success) {
    res.status(400).json({ error: 'Invalid project payload', details: parseResult.error.flatten() });
    return;
  }

  try {
    const project = await createProject(parseResult.data.name, null);
    res.status(201).json({ project });
  } catch (error) {
    res.status(400).json({ error: (error as Error).message });
  }
});

router.patch('/projects/:id', async (req, res) => {
  const idResult = idSchema.safeParse(Number(req.params.id));
  if (!idResult.success) {
    res.status(400).json({ error: 'Invalid project id' });
    return;
  }

  const payloadResult = projectNameSchema.safeParse(req.body);
  if (!payloadResult.success) {
    res.status(400).json({ error: 'Invalid project payload', details: payloadResult.error.flatten() });
    return;
  }

  try {
    const project = await updateProjectName(idResult.data, payloadResult.data.name);
    if (!project) {
      res.status(404).json({ error: 'Project not found' });
      return;
    }

    res.json({ project });
  } catch (error) {
    res.status(400).json({ error: (error as Error).message });
  }
});

router.delete('/projects/:id', async (req, res) => {
  const idResult = idSchema.safeParse(Number(req.params.id));
  if (!idResult.success) {
    res.status(400).json({ error: 'Invalid project id' });
    return;
  }

  await deleteProject(idResult.data);
  res.status(204).end();
});

router.get('/projects/:id/responses', async (req, res) => {
  const parseResult = idSchema.safeParse(Number(req.params.id));
  if (!parseResult.success) {
    res.status(400).json({ error: 'Invalid project id' });
    return;
  }

<<<<<<< HEAD
  try {
    const surveys = await listAdminProjectResponses(parseResult.data);
    res.json({ surveys });
  } catch (error) {
    res.status(500).json({ error: (error as Error).message });
  }
});

const ratingField = z.number().int().min(0).max(10);
const textField = z.string().max(4000).optional();

const surveyUpdateSchema = z.object({
  projectRecommendation: ratingField.optional(),
  projectImprovement: textField,
  managerEffectiveness: ratingField.optional(),
  managerImprovement: textField,
  teamComfort: ratingField.optional(),
  teamImprovement: textField,
  processOrganization: ratingField.optional(),
  processObstacles: textField,
  contributionValued: z.enum(['yes', 'no', 'partial']).optional(),
  improvementIdeas: textField,
});

router.patch('/surveys/:id', async (req, res) => {
  const idResult = idSchema.safeParse(Number(req.params.id));
  if (!idResult.success) {
    res.status(400).json({ error: 'Invalid survey id' });
    return;
  }

  const parseResult = surveyUpdateSchema.safeParse(req.body);
  if (!parseResult.success) {
    res.status(400).json({ error: 'Invalid survey payload', details: parseResult.error.flatten() });
    return;
  }

  try {
    const survey = await updateSurveyAnswers(idResult.data, parseResult.data);
    if (!survey) {
      res.status(404).json({ error: 'Survey not found' });
      return;
    }

    res.json({ survey });
  } catch (error) {
    res.status(400).json({ error: (error as Error).message });
  }
});

router.delete('/surveys/:id', async (req, res) => {
  const idResult = idSchema.safeParse(Number(req.params.id));
  if (!idResult.success) {
    res.status(400).json({ error: 'Invalid survey id' });
    return;
  }

  await deleteSurvey(idResult.data);
  res.status(204).end();
=======
  const surveys = await listAdminProjectResponses(parseResult.data);
  res.json({ surveys });
>>>>>>> 847eb5ce
});

export default router;<|MERGE_RESOLUTION|>--- conflicted
+++ resolved
@@ -30,19 +30,6 @@
 
 router.use(adminAuth);
 
-<<<<<<< HEAD
-router.get('/projects', async (_req, res) => {
-  try {
-    const projects = await listAdminProjects();
-    res.json({ projects });
-  } catch (error) {
-    res.status(500).json({ error: (error as Error).message });
-  }
-});
-
-const createProjectSchema = z.object({
-  name: z.string().min(2).max(120),
-=======
 const createProjectSchema = z.object({
   name: z.string().min(2).max(120),
 });
@@ -54,7 +41,6 @@
 router.get('/projects', async (_req, res) => {
   const projects = await listAdminProjects();
   res.json({ projects });
->>>>>>> 847eb5ce
 });
 
 router.post('/projects', async (req, res) => {
@@ -178,61 +164,6 @@
 });
 
 const idSchema = z.number().int().positive();
-const projectNameSchema = z.object({
-  name: z.string().min(2).max(120),
-});
-
-router.post('/projects', async (req, res) => {
-  const parseResult = createProjectSchema.safeParse(req.body);
-  if (!parseResult.success) {
-    res.status(400).json({ error: 'Invalid project payload', details: parseResult.error.flatten() });
-    return;
-  }
-
-  try {
-    const project = await createProject(parseResult.data.name, null);
-    res.status(201).json({ project });
-  } catch (error) {
-    res.status(400).json({ error: (error as Error).message });
-  }
-});
-
-router.patch('/projects/:id', async (req, res) => {
-  const idResult = idSchema.safeParse(Number(req.params.id));
-  if (!idResult.success) {
-    res.status(400).json({ error: 'Invalid project id' });
-    return;
-  }
-
-  const payloadResult = projectNameSchema.safeParse(req.body);
-  if (!payloadResult.success) {
-    res.status(400).json({ error: 'Invalid project payload', details: payloadResult.error.flatten() });
-    return;
-  }
-
-  try {
-    const project = await updateProjectName(idResult.data, payloadResult.data.name);
-    if (!project) {
-      res.status(404).json({ error: 'Project not found' });
-      return;
-    }
-
-    res.json({ project });
-  } catch (error) {
-    res.status(400).json({ error: (error as Error).message });
-  }
-});
-
-router.delete('/projects/:id', async (req, res) => {
-  const idResult = idSchema.safeParse(Number(req.params.id));
-  if (!idResult.success) {
-    res.status(400).json({ error: 'Invalid project id' });
-    return;
-  }
-
-  await deleteProject(idResult.data);
-  res.status(204).end();
-});
 
 router.get('/projects/:id/responses', async (req, res) => {
   const parseResult = idSchema.safeParse(Number(req.params.id));
@@ -241,70 +172,8 @@
     return;
   }
 
-<<<<<<< HEAD
-  try {
-    const surveys = await listAdminProjectResponses(parseResult.data);
-    res.json({ surveys });
-  } catch (error) {
-    res.status(500).json({ error: (error as Error).message });
-  }
-});
-
-const ratingField = z.number().int().min(0).max(10);
-const textField = z.string().max(4000).optional();
-
-const surveyUpdateSchema = z.object({
-  projectRecommendation: ratingField.optional(),
-  projectImprovement: textField,
-  managerEffectiveness: ratingField.optional(),
-  managerImprovement: textField,
-  teamComfort: ratingField.optional(),
-  teamImprovement: textField,
-  processOrganization: ratingField.optional(),
-  processObstacles: textField,
-  contributionValued: z.enum(['yes', 'no', 'partial']).optional(),
-  improvementIdeas: textField,
-});
-
-router.patch('/surveys/:id', async (req, res) => {
-  const idResult = idSchema.safeParse(Number(req.params.id));
-  if (!idResult.success) {
-    res.status(400).json({ error: 'Invalid survey id' });
-    return;
-  }
-
-  const parseResult = surveyUpdateSchema.safeParse(req.body);
-  if (!parseResult.success) {
-    res.status(400).json({ error: 'Invalid survey payload', details: parseResult.error.flatten() });
-    return;
-  }
-
-  try {
-    const survey = await updateSurveyAnswers(idResult.data, parseResult.data);
-    if (!survey) {
-      res.status(404).json({ error: 'Survey not found' });
-      return;
-    }
-
-    res.json({ survey });
-  } catch (error) {
-    res.status(400).json({ error: (error as Error).message });
-  }
-});
-
-router.delete('/surveys/:id', async (req, res) => {
-  const idResult = idSchema.safeParse(Number(req.params.id));
-  if (!idResult.success) {
-    res.status(400).json({ error: 'Invalid survey id' });
-    return;
-  }
-
-  await deleteSurvey(idResult.data);
-  res.status(204).end();
-=======
   const surveys = await listAdminProjectResponses(parseResult.data);
   res.json({ surveys });
->>>>>>> 847eb5ce
 });
 
 export default router;