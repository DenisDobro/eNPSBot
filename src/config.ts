<<<<<<< HEAD
import dotenv from 'dotenv';

dotenv.config();

function buildDatabaseUrlFromParts(): string | null {
  const host = process.env.PGHOST ?? process.env.POSTGRES_HOST ?? null;
  const user = process.env.PGUSER ?? process.env.POSTGRES_USER ?? 'postgres';
  const password = process.env.PGPASSWORD ?? process.env.POSTGRES_PASSWORD ?? null;
  const database = process.env.PGDATABASE ?? process.env.POSTGRES_DB ?? 'postgres';
  const port = process.env.PGPORT ?? process.env.POSTGRES_PORT ?? '5432';

  if (!host || !password) {
    return null;
  }

  const encodedPassword = encodeURIComponent(password);
  const sslMode = process.env.PGSSLMODE ?? 'require';

  return `postgresql://${user}:${encodedPassword}@${host}:${port}/${database}?sslmode=${sslMode}`;
}

function resolveDatabaseUrl(): string {
  const fromEnv = process.env.DATABASE_URL?.trim();
  if (fromEnv) {
    return fromEnv;
  }

  const fromParts = buildDatabaseUrlFromParts();
  if (fromParts) {
    return fromParts;
  }

  const supabase = process.env.SUPABASE_DB_URL?.trim() ?? process.env.SUPABASE_DB_CONNECTION_STRING?.trim();
  if (supabase) {
    return supabase;
  }

  return '';
}
=======
import * as dotenv from 'dotenv';
import path from 'path';

dotenv.config();

const ROOT_DIR = path.resolve(__dirname, '..');
const DEFAULT_DB_PATH = path.resolve(ROOT_DIR, 'data', 'enps.sqlite');
const DEFAULT_SUPABASE_URL =
  'postgresql://postgres.xaprakcfyozyquooagez:MetaLampPMO@aws-1-us-east-2.pooler.supabase.com:6543/postgres';

const envDatabaseUrl = process.env.DATABASE_URL;
const useSupabaseDefault = process.env.USE_SUPABASE_DEFAULT !== 'false';
>>>>>>> 847eb5ce

export const config = {
  port: Number(process.env.PORT ?? 3000),
  botToken: process.env.BOT_TOKEN ?? '',
<<<<<<< HEAD
  databaseUrl: resolveDatabaseUrl(),
=======
  databaseFile: process.env.DATABASE_FILE
    ? path.resolve(ROOT_DIR, process.env.DATABASE_FILE)
    : DEFAULT_DB_PATH,
  databaseUrl: envDatabaseUrl ?? '',
  supabaseDefaultUrl: DEFAULT_SUPABASE_URL,
  useSupabaseDefault,
>>>>>>> 847eb5ce
  allowInsecureInitData: process.env.ALLOW_INSECURE_INIT_DATA === 'true',
  serveFrontend: process.env.SERVE_FRONTEND !== 'false',
  adminToken: process.env.ADMIN_TOKEN ?? '',
};

export function requireBotToken(): string {
  if (!config.botToken && !config.allowInsecureInitData) {
    throw new Error('BOT_TOKEN must be provided unless ALLOW_INSECURE_INIT_DATA is true');
  }

  return config.botToken;
}

export function ensureAdminAccessConfigured(): void {
  if (!config.adminToken) {
    throw new Error('ADMIN_TOKEN is not configured');
  }
}<|MERGE_RESOLUTION|>--- conflicted
+++ resolved
@@ -1,44 +1,3 @@
-<<<<<<< HEAD
-import dotenv from 'dotenv';
-
-dotenv.config();
-
-function buildDatabaseUrlFromParts(): string | null {
-  const host = process.env.PGHOST ?? process.env.POSTGRES_HOST ?? null;
-  const user = process.env.PGUSER ?? process.env.POSTGRES_USER ?? 'postgres';
-  const password = process.env.PGPASSWORD ?? process.env.POSTGRES_PASSWORD ?? null;
-  const database = process.env.PGDATABASE ?? process.env.POSTGRES_DB ?? 'postgres';
-  const port = process.env.PGPORT ?? process.env.POSTGRES_PORT ?? '5432';
-
-  if (!host || !password) {
-    return null;
-  }
-
-  const encodedPassword = encodeURIComponent(password);
-  const sslMode = process.env.PGSSLMODE ?? 'require';
-
-  return `postgresql://${user}:${encodedPassword}@${host}:${port}/${database}?sslmode=${sslMode}`;
-}
-
-function resolveDatabaseUrl(): string {
-  const fromEnv = process.env.DATABASE_URL?.trim();
-  if (fromEnv) {
-    return fromEnv;
-  }
-
-  const fromParts = buildDatabaseUrlFromParts();
-  if (fromParts) {
-    return fromParts;
-  }
-
-  const supabase = process.env.SUPABASE_DB_URL?.trim() ?? process.env.SUPABASE_DB_CONNECTION_STRING?.trim();
-  if (supabase) {
-    return supabase;
-  }
-
-  return '';
-}
-=======
 import * as dotenv from 'dotenv';
 import path from 'path';
 
@@ -51,21 +10,16 @@
 
 const envDatabaseUrl = process.env.DATABASE_URL;
 const useSupabaseDefault = process.env.USE_SUPABASE_DEFAULT !== 'false';
->>>>>>> 847eb5ce
 
 export const config = {
   port: Number(process.env.PORT ?? 3000),
   botToken: process.env.BOT_TOKEN ?? '',
-<<<<<<< HEAD
-  databaseUrl: resolveDatabaseUrl(),
-=======
   databaseFile: process.env.DATABASE_FILE
     ? path.resolve(ROOT_DIR, process.env.DATABASE_FILE)
     : DEFAULT_DB_PATH,
   databaseUrl: envDatabaseUrl ?? '',
   supabaseDefaultUrl: DEFAULT_SUPABASE_URL,
   useSupabaseDefault,
->>>>>>> 847eb5ce
   allowInsecureInitData: process.env.ALLOW_INSECURE_INIT_DATA === 'true',
   serveFrontend: process.env.SERVE_FRONTEND !== 'false',
   adminToken: process.env.ADMIN_TOKEN ?? '',
