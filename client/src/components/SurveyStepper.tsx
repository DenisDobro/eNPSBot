import { useCallback, useEffect, useMemo, useState } from 'react';
import type { JSX } from 'react';
import type { ContributionValue, SurveyAnswers, SurveyRecord } from '../types';

export type QuestionKey = keyof SurveyAnswers;

export type QuestionConfig = {
  key: QuestionKey;
  title: string;
  description?: string;
  type: 'scale' | 'text' | 'options';
  placeholder?: string;
  options?: Array<{ label: string; value: ContributionValue }>;
};

interface SurveyStepperProps {
  survey: SurveyRecord;
  questions: QuestionConfig[];
  answers: SurveyAnswers;
  activeStep: number;
  onStepChange: (next: number) => void;
  onAnswer: (key: QuestionKey, value: number | string) => void;
  onFinish: () => Promise<void>;
  isSubmitting: boolean;
  isSubmitted: boolean;
  onExit: () => void;
}

const SCALE_VALUES = Array.from({ length: 11 }, (_, index) => index);
const COMPLETION_WINDOW_MS = 24 * 60 * 60 * 1000;

export function SurveyStepper({
  survey,
  questions,
  answers,
  activeStep,
  onStepChange,
  onAnswer,
  onFinish,
  isSubmitting,
  isSubmitted,
  onExit,
}: SurveyStepperProps): JSX.Element | null {
  const [currentValue, setCurrentValue] = useState<string | number | undefined>(undefined);
  const [fieldError, setFieldError] = useState<string | null>(null);
  const [finishError, setFinishError] = useState<string | null>(null);

  const question = questions[activeStep];
  const isCompleted = activeStep >= questions.length;

  useEffect(() => {
    if (!question) {
      setCurrentValue(undefined);
      setFieldError(null);
      return;
    }

    const answerValue = answers[question.key];
    const preparedValue =
      typeof answerValue === 'number' || typeof answerValue === 'string'
        ? answerValue
        : question.type === 'text'
        ? ''
        : undefined;

    setCurrentValue(preparedValue);
    setFieldError(null);
  }, [answers, question]);

  useEffect(() => {
    if (!isCompleted) {
      setFinishError(null);
    }
  }, [isCompleted]);

  const completionDeadline = useMemo(() => {
    const createdAt = new Date(survey.createdAt);
    const deadline = new Date(createdAt.getTime() + COMPLETION_WINDOW_MS);
    return deadline.toLocaleString();
  }, [survey.createdAt]);

  const commitAnswer = useCallback(
    (value: number | string) => {
      if (!question || isSubmitting) {
        return;
      }

      setFieldError(null);
      setCurrentValue(value);
      onAnswer(question.key, value);
      onStepChange(activeStep + 1);
<<<<<<< HEAD
=======
    },
    [activeStep, isSubmitting, onAnswer, onStepChange, question],
  );

  const handleScaleSelect = useCallback(
    (value: number) => {
      if (!question || question.type !== 'scale') {
        return;
      }

      commitAnswer(value);
    },
    [commitAnswer, question],
  );

  const handleOptionSelect = useCallback(
    (value: ContributionValue) => {
      if (!question || question.type !== 'options') {
        return;
      }

      commitAnswer(value);
>>>>>>> 847eb5ce
    },
    [activeStep, isSubmitting, onAnswer, onStepChange, question],
  );

  const handleTextSubmit = useCallback(() => {
    if (!question || question.type !== 'text' || isSubmitting) {
      return;
    }

    const value = typeof currentValue === 'string' ? currentValue.trim() : '';
    if (!value) {
      setFieldError('Напишите короткий комментарий — это поможет команде.');
      return;
    }

    commitAnswer(value);
  }, [commitAnswer, currentValue, isSubmitting, question]);

  const handleFinish = useCallback(async () => {
    if (isSubmitting) {
      return;
    }

    setFinishError(null);
    try {
      await onFinish();
    } catch (error) {
      setFinishError((error as Error).message);
    }
  }, [isSubmitting, onFinish]);

  const progress = useMemo(() => {
    if (!questions.length) {
      return 0;
    }

    return Math.min((activeStep / questions.length) * 100, 100);
  }, [activeStep, questions.length]);

  if (isCompleted) {
    if (isSubmitted) {
      return (
        <section className="panel">
          <header className="panel-header">
            <div>
              <h2>Спасибо! Анкета сохранена</h2>
              <p className="panel-subtitle">Вы можете отредактировать ответы до {completionDeadline} в разделе истории.</p>
            </div>
          </header>
          <div className="panel-body">
            <p className="success-message">
              Мы передали ответы проектному офису. Если заметите что-то, что стоит уточнить, просто отредактируйте запись в истории.
            </p>
            <button type="button" className="button" onClick={onExit}>
              Перейти к истории ответов
            </button>
          </div>
        </section>
      );
    }

    return (
      <section className="panel">
        <header className="panel-header">
          <div>
            <h2>Готово к отправке</h2>
            <p className="panel-subtitle">Проверьте ответы и отправьте анкету, чтобы сохранить результат.</p>
          </div>
        </header>
        <div className="panel-body">
          <p className="hint">Вы всегда сможете изменить ответы в течение суток после отправки.</p>
          {finishError && <p className="error-message">{finishError}</p>}
          <button type="button" className="button" onClick={handleFinish} disabled={isSubmitting}>
            {isSubmitting ? 'Отправляем…' : 'Отправить ответы'}
          </button>
        </div>
      </section>
    );
  }

  if (!question) {
    return null;
  }

  return (
    <section className="panel">
      <header className="panel-header">
        <div>
          <h2>{survey.projectName}</h2>
          <p className="panel-subtitle">
<<<<<<< HEAD
            Шаг {activeStep + 1} из {questions.length}. Ответы сохраняются локально до отправки анкеты.
=======
            Шаг {activeStep + 1} из {questions.length}. Ответы сохранятся после завершения анкеты.
>>>>>>> 847eb5ce
          </p>
        </div>
        <div className="progress">
          <div className="progress__bar" style={{ width: `${progress}%` }} />
        </div>
      </header>
      <div className="panel-body">
        <div className="question-block">
          <h3 className="question-title">{question.title}</h3>
          {question.description && <p className="question-description">{question.description}</p>}

          {question.type === 'scale' && (
            <div className="scale-selector">
              {SCALE_VALUES.map((score) => {
                const isActive = currentValue === score;
                return (
                  <button
                    key={score}
                    type="button"
                    className={`scale-selector__item ${isActive ? 'scale-selector__item--active' : ''}`}
<<<<<<< HEAD
                    onClick={() => commitAnswer(score)}
=======
                    onClick={() => handleScaleSelect(score)}
>>>>>>> 847eb5ce
                    disabled={isSubmitting}
                  >
                    {score}
                  </button>
                );
              })}
            </div>
          )}

          {question.type === 'options' && question.options && (
<<<<<<< HEAD
            <div className="options-list">
=======
            <div className="options-selector">
>>>>>>> 847eb5ce
              {question.options.map((option) => {
                const isActive = currentValue === option.value;
                return (
                  <button
                    key={option.value}
                    type="button"
                    className={`option-chip ${isActive ? 'option-chip--active' : ''}`}
<<<<<<< HEAD
                    onClick={() => commitAnswer(option.value)}
=======
                    onClick={() => handleOptionSelect(option.value)}
>>>>>>> 847eb5ce
                    disabled={isSubmitting}
                  >
                    {option.label}
                  </button>
                );
              })}
            </div>
          )}

          {question.type === 'text' && (
<<<<<<< HEAD
            <form
              className="text-answer"
              onSubmit={(event) => {
                event.preventDefault();
                handleTextSubmit();
              }}
            >
              <textarea
                value={typeof currentValue === 'string' ? currentValue : ''}
                placeholder={question.placeholder ?? 'Введите ответ'}
=======
            <div className="text-answer">
              <textarea
                className="textarea"
                placeholder={question.placeholder}
                value={typeof currentValue === 'string' ? currentValue : ''}
>>>>>>> 847eb5ce
                onChange={(event) => {
                  setCurrentValue(event.target.value);
                  setFieldError(null);
                }}
                disabled={isSubmitting}
              />
<<<<<<< HEAD
              {fieldError && <p className="error-message">{fieldError}</p>}
              <button type="submit" className="button" disabled={isSubmitting}>
                {isSubmitting ? 'Сохраняем…' : 'Продолжить'}
              </button>
            </form>
          )}
        </div>
=======
              <button type="button" className="button" onClick={handleTextSubmit} disabled={isSubmitting}>
                {isSubmitting ? 'Сохраняем…' : 'Сохранить ответ'}
              </button>
              {fieldError && <p className="error-message">{fieldError}</p>}
            </div>
          )}
        </div>
        <div className="question-footer">
          <button
            type="button"
            className="button button--ghost"
            onClick={() => onStepChange(Math.max(0, activeStep - 1))}
            disabled={isSubmitting || activeStep === 0}
          >
            Назад
          </button>
          <p className="deadline-hint">Можно изменить ответы до {completionDeadline}</p>
        </div>
>>>>>>> 847eb5ce
      </div>
    </section>
  );
}<|MERGE_RESOLUTION|>--- conflicted
+++ resolved
@@ -89,8 +89,6 @@
       setCurrentValue(value);
       onAnswer(question.key, value);
       onStepChange(activeStep + 1);
-<<<<<<< HEAD
-=======
     },
     [activeStep, isSubmitting, onAnswer, onStepChange, question],
   );
@@ -113,9 +111,8 @@
       }
 
       commitAnswer(value);
->>>>>>> 847eb5ce
     },
-    [activeStep, isSubmitting, onAnswer, onStepChange, question],
+    [commitAnswer, question],
   );
 
   const handleTextSubmit = useCallback(() => {
@@ -204,11 +201,7 @@
         <div>
           <h2>{survey.projectName}</h2>
           <p className="panel-subtitle">
-<<<<<<< HEAD
-            Шаг {activeStep + 1} из {questions.length}. Ответы сохраняются локально до отправки анкеты.
-=======
             Шаг {activeStep + 1} из {questions.length}. Ответы сохранятся после завершения анкеты.
->>>>>>> 847eb5ce
           </p>
         </div>
         <div className="progress">
@@ -229,11 +222,7 @@
                     key={score}
                     type="button"
                     className={`scale-selector__item ${isActive ? 'scale-selector__item--active' : ''}`}
-<<<<<<< HEAD
-                    onClick={() => commitAnswer(score)}
-=======
                     onClick={() => handleScaleSelect(score)}
->>>>>>> 847eb5ce
                     disabled={isSubmitting}
                   >
                     {score}
@@ -244,11 +233,7 @@
           )}
 
           {question.type === 'options' && question.options && (
-<<<<<<< HEAD
-            <div className="options-list">
-=======
             <div className="options-selector">
->>>>>>> 847eb5ce
               {question.options.map((option) => {
                 const isActive = currentValue === option.value;
                 return (
@@ -256,11 +241,7 @@
                     key={option.value}
                     type="button"
                     className={`option-chip ${isActive ? 'option-chip--active' : ''}`}
-<<<<<<< HEAD
-                    onClick={() => commitAnswer(option.value)}
-=======
                     onClick={() => handleOptionSelect(option.value)}
->>>>>>> 847eb5ce
                     disabled={isSubmitting}
                   >
                     {option.label}
@@ -271,39 +252,17 @@
           )}
 
           {question.type === 'text' && (
-<<<<<<< HEAD
-            <form
-              className="text-answer"
-              onSubmit={(event) => {
-                event.preventDefault();
-                handleTextSubmit();
-              }}
-            >
-              <textarea
-                value={typeof currentValue === 'string' ? currentValue : ''}
-                placeholder={question.placeholder ?? 'Введите ответ'}
-=======
             <div className="text-answer">
               <textarea
                 className="textarea"
                 placeholder={question.placeholder}
                 value={typeof currentValue === 'string' ? currentValue : ''}
->>>>>>> 847eb5ce
                 onChange={(event) => {
                   setCurrentValue(event.target.value);
                   setFieldError(null);
                 }}
                 disabled={isSubmitting}
               />
-<<<<<<< HEAD
-              {fieldError && <p className="error-message">{fieldError}</p>}
-              <button type="submit" className="button" disabled={isSubmitting}>
-                {isSubmitting ? 'Сохраняем…' : 'Продолжить'}
-              </button>
-            </form>
-          )}
-        </div>
-=======
               <button type="button" className="button" onClick={handleTextSubmit} disabled={isSubmitting}>
                 {isSubmitting ? 'Сохраняем…' : 'Сохранить ответ'}
               </button>
@@ -322,7 +281,6 @@
           </button>
           <p className="deadline-hint">Можно изменить ответы до {completionDeadline}</p>
         </div>
->>>>>>> 847eb5ce
       </div>
     </section>
   );
