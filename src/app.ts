--- conflicted
+++ resolved
@@ -34,24 +34,9 @@
     const clientDist = path.resolve(process.cwd(), 'client', 'dist');
     app.use(express.static(clientDist));
 
-<<<<<<< HEAD
-    app.use((req, res, next) => {
-      if (req.method !== 'GET') {
-        next();
-        return;
-      }
-
-      if (req.path.startsWith('/api')) {
-        next();
-        return;
-      }
-
-      if (req.path === '/health') {
-=======
 
     app.use((req, res, next) => {
       if (req.method !== 'GET' || req.path.startsWith('/api')) {
->>>>>>> 847eb5ce
         next();
         return;
       }
